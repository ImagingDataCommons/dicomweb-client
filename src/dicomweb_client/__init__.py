__version__ = '0.51.0'


<<<<<<< HEAD
from dicomweb_client.api import DICOMwebClient
from dicomweb_client.uri import URI, URIType
=======
from dicomweb_client.api import DICOMwebClient  # noqa
>>>>>>> 10360d09
<|MERGE_RESOLUTION|>--- conflicted
+++ resolved
@@ -1,9 +1,4 @@
 __version__ = '0.51.0'
 
-
-<<<<<<< HEAD
-from dicomweb_client.api import DICOMwebClient
-from dicomweb_client.uri import URI, URIType
-=======
 from dicomweb_client.api import DICOMwebClient  # noqa
->>>>>>> 10360d09
+from dicomweb_client.uri import URI, URIType