'''Command Line Interface (CLI)'''
import os
import sys
import json
import logging
import argparse
import tempfile
import traceback
import getpass
from io import BytesIO

from PIL import Image
import pydicom
import numpy as np

from dicomweb_client.api import DICOMwebClient, load_json_dataset
from dicomweb_client.log import configure_logging


logger = logging.getLogger(__name__)


def _get_parser():
    '''Builds the object for parsing command line arguments.

    Returns
    -------
    argparse.ArgumentParser

    '''
    parser = argparse.ArgumentParser(
        description='Client for DICOMweb RESTful services.',
        prog='dicomweb_client'
    )
    parser.add_argument(
        '-v', '--verbosity', dest='logging_verbosity', default=0,
        action='count',
        help=(
            'logging verbosity that maps to a logging level '
            '(default: error, -v: warning, -vv: info, -vvv: debug, '
            '-vvvv: debug + traceback); '
            'all log messages are written to standard error'
        )
    )
    parser.add_argument(
        '-u', '--user', dest='username', metavar='NAME',
        help='username for authentication with the DICOMweb service'
    )
    parser.add_argument(
        '-p', '--password', dest='password', metavar='PASSWORD',
        help='password for authentication with the DICOMweb service'
    )
    parser.add_argument(
        '--ca', dest='ca_bundle', metavar='CERT-FILE',
        help='path to a CA bundle file'
    )
    parser.add_argument(
        '--cert', dest='cert', metavar='CERT-FILE',
        help='path to a client certificate file in PEM format'
    )
    parser.add_argument(
        '-t', '--token', dest='token', metavar='TOKEN',
        help='bearer token for authentication with the DICOMweb service'
    )
    parser.add_argument(
        '--url', dest='url', metavar='URL',
        help='uniform resource locator of the DICOMweb service'
    )
    parser.add_argument(
<<<<<<< HEAD
        '--chunk_size', dest='chunk_size', metavar='CHUNK_SIZE',
        help='maximum size of a network transfer chunk'
=======
        '--chunk-size', dest='chunk_size', type=int, metavar='NUM',
        help='maximum size of a network transfer chunk in bytes'
>>>>>>> 418b6555
    )

    abstract_optional_study_parser = argparse.ArgumentParser(add_help=False)
    abstract_optional_study_parser.add_argument(
        '--study', metavar='UID', dest='study_instance_uid',
        help='unique study identifer (StudyInstanceUID)'
    )

    abstract_required_study_parser = argparse.ArgumentParser(add_help=False)
    abstract_required_study_parser.add_argument(
        '--study', metavar='UID', dest='study_instance_uid', required=True,
        help='unique study identifier (StudyInstanceUID)'
    )

    abstract_optional_series_parser = argparse.ArgumentParser(add_help=False)
    abstract_optional_series_parser.add_argument(
        '--series', metavar='UID', dest='series_instance_uid',
        help='unique series identifier (SeriesInstanceUID)'
    )

    abstract_required_series_parser = argparse.ArgumentParser(add_help=False)
    abstract_required_series_parser.add_argument(
        '--series', metavar='UID', dest='series_instance_uid', required=True,
        help='unique series identifier (SeriesInstanceUID)'
    )

    abstract_optional_instance_parser = argparse.ArgumentParser(add_help=False)
    abstract_optional_instance_parser.add_argument(
        '--instance', metavar='UID', dest='sop_instance_uid',
        help='unique instance identifier (SOPInstanceUID)'
    )

    abstract_required_instance_parser = argparse.ArgumentParser(add_help=False)
    abstract_required_instance_parser.add_argument(
        '--instance', metavar='UID', dest='sop_instance_uid', required=True,
        help='unique instance identifier (SOPInstanceUID)'
    )

    abstract_search_parser = argparse.ArgumentParser(add_help=False)
    abstract_search_parser.add_argument(
        '--filter', metavar='KEY=VALUE', dest='search_filters',
        action='append', default=[],
        help='query filter criterion'
    )
    abstract_search_parser.add_argument(
        '--field', metavar='NAME', dest='search_fields', action='append',
        help='field that should be included in response'
    )
    abstract_search_parser.add_argument(
        '--limit', metavar='NUM', type=int, dest='search_limit',
        help='number of items that should be maximally retrieved'
    )
    abstract_search_parser.add_argument(
        '--offset', metavar='NUM', type=int, dest='search_offset',
        help='number of items that should be skipped'
    )
    abstract_search_parser.add_argument(
        '--fuzzy', dest='search_fuzzymatching', action='store_true',
        help='perform fuzzy matching'
    )

    abstract_retrieve_parser = argparse.ArgumentParser(add_help=False)
    abstract_retrieve_parser.add_argument(
        '--media-type', metavar='MEDIATYPE', action='append', default=None,
        nargs='+', dest='media_types',
        help=(
            'acceptable media type and the optionally the UID of a '
            'corresponding tranfer syntax separted by a whitespace'
            '(e.g., "image/jpeg" or "image/jpeg 1.2.840.10008.1.2.4.50")'
        )
    )

    abstract_fmt_parser = argparse.ArgumentParser(add_help=False)
    abstract_fmt_group = abstract_fmt_parser.add_mutually_exclusive_group()
    abstract_fmt_group.add_argument(
        '--prettify', action='store_true',
        help='pretty print JSON response message'
    )
    abstract_fmt_group.add_argument(
        '--dicomize', action='store_true',
        help='convert JSON response message to DICOM data set'
    )

    abstract_save_parser = argparse.ArgumentParser(add_help=False)
    abstract_save_parser.add_argument(
        '--save', action='store_true',
        help='whether downloaded data should be saved'
    )
    abstract_save_parser.add_argument(
        '--output-dir', metavar='PATH', dest='output_dir',
        default=tempfile.gettempdir(),
        help='path to directory where downloaded data should be saved'
    )

    abstract_load_parser = argparse.ArgumentParser(add_help=False)
    abstract_load_parser.add_argument(
        metavar='PATH', dest='files', nargs='+',
        help='paths to DICOM files that should be loaded'
    )

    subparsers = parser.add_subparsers(dest='method', help='services')
    subparsers.required = True

    # QIDO
    search_parser = subparsers.add_parser(
        'search',
        description=(
            'QIDO-RS: Query based on ID for DICOM Objects by RESTful Serices.'
        )
    )
    search_subparsers = search_parser.add_subparsers(
        dest='qido_ie', metavar='INFORMATION ENTITIES', description='', help=''
    )
    search_subparsers.required = True

    # QIDO - Studies
    search_for_studies_parser = search_subparsers.add_parser(
        'studies',
        description='Search for DICOM studies.',
        parents=[abstract_search_parser, abstract_fmt_parser]
    )
    search_for_studies_parser.set_defaults(func=_search_for_studies)

    # QUIDO - Series
    search_for_series_parser = search_subparsers.add_parser(
        'series',
        description='Search for DICOM series.',
        parents=[
            abstract_search_parser, abstract_fmt_parser,
            abstract_optional_study_parser
        ]
    )
    search_for_series_parser.set_defaults(func=_search_for_series)

    # QIDO - Instances
    search_for_instances_parser = search_subparsers.add_parser(
        'instances', description='Search for DICOM instances.',
        parents=[
            abstract_fmt_parser, abstract_search_parser,
            abstract_optional_study_parser, abstract_optional_series_parser
        ]
    )
    search_for_instances_parser.set_defaults(func=_search_for_instances)

    # WADO
    retrieve_parser = subparsers.add_parser(
        'retrieve',
        description='WADO-RS: Web Access to DICOM Objects by RESTful Services.',
    )
    retrieve_subparsers = retrieve_parser.add_subparsers(
        dest='wado_ie', metavar='INFORMATION ENTITIES', help='', description=''
    )
    retrieve_subparsers.required = True

    # WADO - studies
    retrieve_studies_parser = retrieve_subparsers.add_parser(
        'studies', help='retrieve data for instances of a given study',
        description=(
            'Retrieve data for all DICOM instances of a given DICOM study.'
        ),
        parents=[abstract_required_study_parser]
    )
    retrieve_studies_subparsers = retrieve_studies_parser.add_subparsers(
        dest='studies_resource'
    )
    retrieve_studies_subparsers.required = True

    retrieve_studies_metadata_parser = retrieve_studies_subparsers.add_parser(
        'metadata', description=(
            'Retrieve metadata of DICOM instances of a given DICOM study.'
        ),
        parents=[abstract_fmt_parser, abstract_save_parser]
    )
    retrieve_studies_metadata_parser.set_defaults(
        func=_retrieve_study_metadata
    )

    retrieve_studies_full_parser = retrieve_studies_subparsers.add_parser(
        'full', description=(
            'Retrieve DICOM instances of a given DICOM study.'
        ),
        parents=[abstract_save_parser, abstract_retrieve_parser]
    )
    retrieve_studies_full_parser.set_defaults(func=_retrieve_study)

    # WADO - series
    retrieve_series_parser = retrieve_subparsers.add_parser(
        'series', help='retrieve data for instances of a given series',
        description=(
            'Retrieve data for all DICOM instances of a given DICOM series.'
        ),
        parents=[
            abstract_required_study_parser, abstract_required_series_parser,
        ]
    )
    retrieve_series_subparsers = retrieve_series_parser.add_subparsers(
        dest='series_resource'
    )
    retrieve_series_subparsers.required = True

    retrieve_series_metadata_parser = retrieve_series_subparsers.add_parser(
        'metadata', description=(
            'Retrieve metadata of DICOM instances of a given DICOM series.'
        ),
        parents=[abstract_fmt_parser, abstract_save_parser]
    )
    retrieve_series_metadata_parser.set_defaults(
        func=_retrieve_series_metadata
    )

    retrieve_series_full_parser = retrieve_series_subparsers.add_parser(
        'full', description=(
            'Retrieve DICOM instances of a given DICOM series.'
        ),
        parents=[abstract_save_parser, abstract_retrieve_parser]
    )
    retrieve_series_full_parser.set_defaults(func=_retrieve_series)

    # WADO - instance
    retrieve_instance_parser = retrieve_subparsers.add_parser(
        'instances', help='retrieve data of a given instance',
        description=(
            'Retrieve data for an individual DICOM instance.'
        ),
        parents=[
            abstract_required_study_parser, abstract_required_series_parser,
            abstract_required_instance_parser
        ]
    )
    retrieve_instance_subparsers = retrieve_instance_parser.add_subparsers(
        dest='instances_resource'
    )
    retrieve_instance_subparsers.required = True

    retrieve_instance_metadata_parser = retrieve_instance_subparsers.add_parser(
        'metadata', description=(
            'Retrieve metadata of an invidividual DICOM instance.'
        ),
        parents=[abstract_fmt_parser, abstract_save_parser]
    )
    retrieve_instance_metadata_parser.set_defaults(
        func=_retrieve_instance_metadata
    )

    retrieve_instance_full_parser = retrieve_instance_subparsers.add_parser(
        'full', description=('Retrieve a DICOM instance.'),
        parents=[abstract_save_parser, abstract_retrieve_parser]
    )
    retrieve_instance_full_parser.set_defaults(func=_retrieve_instance)

    retrieve_instance_frames_parser = retrieve_instance_subparsers.add_parser(
        'frames', description=(
            'Retrieve one or more frames of the pixel data element of an '
            'invidividual DICOM instance.'
        ),
        parents=[abstract_save_parser, abstract_retrieve_parser]
    )
    retrieve_instance_frames_parser.add_argument(
        '--numbers', metavar='NUM', type=int, nargs='+', dest='frame_numbers',
        help='frame numbers'
    )
    retrieve_instance_frames_parser.add_argument(
        '--show', action='store_true',
        help='display retrieved images'
    )
    retrieve_instance_frames_parser.set_defaults(func=_retrieve_instance_frames)

    # WADO - bulkdata
    retrieve_bulkdata_parser = retrieve_subparsers.add_parser(
        'bulkdata', help='retrieve bulk data from a known location',
        description=(
            'Retrieve bulk data of a DICOM object from a known location.'
        ),
        parents=[abstract_retrieve_parser]
    )
    retrieve_bulkdata_parser.add_argument(
        '--uri', metavar='URI', dest='bulkdata_uri', required=True,
        help='unique resource identifier of bulk data element'
    )
    retrieve_bulkdata_parser.set_defaults(func=_retrieve_bulkdata)

    # STOW
    store_parser = subparsers.add_parser(
        'store',
        description='STOW-RS: Store Over the Web by RESTful Services.',
    )
    store_subparsers = store_parser.add_subparsers(
        dest='stow_ie', metavar='INFORMATION ENTITIES', help='', description=''
    )
    store_subparsers.required = True

    # STOW - instances
    store_studies_parser = store_subparsers.add_parser(
        'instances', help='store one or more DICOM instances',
        description='Store DICOM instances.',
        parents=[abstract_optional_study_parser, abstract_load_parser]
    )
    store_studies_parser.set_defaults(func=_store_instances)

    return parser


def _parse_search_parameters(args):
    params = dict()
    if args.search_fuzzymatching:
        params['fuzzymatching'] = args.search_fuzzymatching
    params['offset'] = args.search_offset
    params['limit'] = args.search_limit
    params['fields'] = args.search_fields
    params['search_filters'] = {}
    for f in args.search_filters:
        k, v = f.split('=')
        params['search_filters'][k] = v
    return params


def _print_instance(data):
    logger.info('print instance')
    with BytesIO() as fp:
        pydicom.dcmwrite(fp, data)
        output = fp.getvalue()
    print(output)


def _print_metadata(data, prettify=False, dicomize=False):
    logger.info('print metadata')
    if dicomize:
        if isinstance(data, list):
            for ds in data:
                dcm_ds = load_json_dataset(ds)
                print(dcm_ds)
                print('\n')
        else:
            dcm_ds = load_json_dataset(data)
            print(dcm_ds)
    elif prettify:
        print(json.dumps(data, indent=4, sort_keys=True))
    else:
        print(json.dumps(data, sort_keys=True))


def _save_instance(data, directory, sop_instance_uid):
    filename = '{}.dcm'.format(sop_instance_uid)
    filepath = os.path.join(directory, filename)
    logger.info('save instance to file: {}'.format(filepath))
    pydicom.dcmwrite(filepath, data)


def _save_metadata(data, directory, sop_instance_uid, prettify=False,
                   dicomize=False):
    if dicomize:
        filename = '{}.dcm'.format(sop_instance_uid)
    else:
        filename = '{}.json'.format(sop_instance_uid)
    filepath = os.path.join(directory, filename)
    logger.info('save metadata to file: {}'.format(filepath))
    if dicomize:
        dataset = load_json_dataset(data)
        dataset.save_as(filepath)
    else:
        with open(filepath, 'w') as f:
            if prettify:
                json.dump(data, f, indent=4, sort_keys=True)
            else:
                json.dump(data, f, sort_keys=True)


def _save_image(image, filename):
    logger.info('save pixel data to file "{}"'.format(filename))
    image.save(filename)


def _show_image(image):
    logger.info('show pixel data')
    image.show()


def _print_pixel_data(pixels):
    logger.info('print pixel data')
    print(pixels)
    print('\n')

def _headers(args):
    headers = None
    if hasattr(args, "token"):
        headers = {
            "Authorization" : "Bearer {}".format(args.token)
        }
    return headers

def _search_for_studies(client, args):
    '''Searches for *Studies* and writes metadata to standard output.'''
    params = _parse_search_parameters(args)
    studies = client.search_for_studies(**params)
    _print_metadata(studies, args.prettify, args.dicomize)


def _search_for_series(client, args):
    '''Searches for Series and writes metadata to standard output.'''
    params = _parse_search_parameters(args)
    series = client.search_for_series(args.study_instance_uid, **params)
    _print_metadata(series, args.prettify, args.dicomize)


def _search_for_instances(client, args):
    '''Searches for Instances and writes metadata to standard output.'''
    params = _parse_search_parameters(args)
    instances = client.search_for_instances(
        args.study_instance_uid, args.series_instance_uid, **params
    )
    _print_metadata(instances, args.prettify, args.dicomize)


def _retrieve_study(client, args):
    '''Retrieves all Instances of a given Study and either writes them to
    standard output or to files on disk.
    '''
    instances = client.retrieve_study(
        args.study_instance_uid,
        media_types=args.media_types,
    )
    for inst in instances:
        sop_instance_uid = inst.SOPInstanceUID
        if args.save:
            _save_instance(inst, args.output_dir, sop_instance_uid)
        else:
            _print_instance(inst)


def _retrieve_series(client, args):
    '''Retrieves all Instances of a given Series and either writes them to
    standard output or to files on disk.
    '''
    instances = client.retrieve_series(
        args.study_instance_uid, args.series_instance_uid,
        media_types=args.media_types,
    )
    for inst in instances:
        sop_instance_uid = inst.SOPInstanceUID
        if args.save:
            _save_instance(inst, args.output_dir, sop_instance_uid)
        else:
            _print_instance(inst)


def _retrieve_instance(client, args):
    '''Retrieves an Instances and either writes it to standard output or to a
    file on disk.
    '''
    instance = client.retrieve_instance(
        args.study_instance_uid, args.series_instance_uid,
        args.sop_instance_uid,
        media_types=args.media_types,
    )
    if args.save:
        _save_instance(instance, args.output_dir, args.sop_instance_uid)
    else:
        _print_instance(instance)


def _retrieve_study_metadata(client, args):
    '''Retrieves metadata for all Instances of a given Study and either
    writes it to standard output or to files on disk.
    '''
    metadata = client.retrieve_study_metadata(args.study_instance_uid)
    if args.save:
        for md in metadata:
            tag = client.lookup_tag('SOPInstanceUID')
            sop_instance_uid = md[tag]['Value'][0]
            _save_metadata(
                md, args.output_dir, sop_instance_uid, args.prettify,
                args.dicomize
            )
    else:
        _print_metadata(metadata, args.prettify, args.dicomize)


def _retrieve_series_metadata(client, args):
    '''Retrieves metadata for all Instances of a given Series and either
    writes it to standard output or to files on disk.
    '''
    metadata = client.retrieve_series_metadata(
        args.study_instance_uid, args.series_instance_uid
    )
    if args.save:
        for md in metadata:
            tag = client.lookup_tag('SOPInstanceUID')
            sop_instance_uid = md[tag]['Value'][0]
            _save_metadata(
                md, args.output_dir, sop_instance_uid, args.prettify,
                args.dicomize
            )
    else:
        _print_metadata(metadata, args.prettify, args.dicomize)


def _retrieve_instance_metadata(client, args):
    '''Retrieves metadata for an individual Instances and either
    writes it to standard output or to a file on disk.
    '''
    metadata = client.retrieve_instance_metadata(
        args.study_instance_uid, args.series_instance_uid,
        args.sop_instance_uid
    )
    if args.save:
        _save_metadata(
            metadata, args.output_dir, args.sop_instance_uid, args.prettify,
            args.dicomize
        )
    else:
        _print_metadata(metadata, args.prettify, args.dicomize)


def _retrieve_instance_frames(client, args):
    '''Retrieves frames for an individual instances and either
    writes them to standard output or files on disk or displays them in a GUI
    (depending on the requested content type).
    Frames can only be saved and shown if they are retrieved using
    image media types.
    '''
    pixel_data = client.retrieve_instance_frames(
        args.study_instance_uid, args.series_instance_uid,
        args.sop_instance_uid, args.frame_numbers,
        media_types=args.media_types,
    )

    for i, data in enumerate(pixel_data):
        if args.save or args.show:
            try:
                image = Image.open(BytesIO(data))
            except Exception:
                try:
                    import jpeg_ls
                    image = jpeg_ls.decode(np.fromstring(data, dtype=np.uint8))
                except Exception:
                    raise IOError(
                        'Cannot load retrieved frame as an image.'
                    )
            if args.save:
                filename = (
                    '{sop_instance_uid}_{frame_number}.{extension}'.format(
                        sop_instance_uid=args.sop_instance_uid,
                        frame_number=args.frame_numbers[i],
                        extension=image.format.lower()
                    )
                )
                filepath = os.path.join(args.output_dir, filename)
                _save_image(image, filepath)
            elif args.show:
                _show_image(image)
        else:
            _print_pixel_data(data)


def _retrieve_bulkdata(client, args):
    '''Retrieves bulk data and either writes them to standard output or to a
    file on disk.
    '''
    data = client.retrieve_bulkdata(args.bulkdata_uri, args.media_type)
    print(data)
    print('\n')


def _store_instances(client, args):
    '''Loads Instances from files on disk and stores them.'''
    datasets = [pydicom.dcmread(f) for f in args.files]
    client.store_instances(datasets)


def main():
    '''Main entry point for the ``dicomweb_client`` command line program.'''
    parser = _get_parser()
    args = parser.parse_args()

    if args.username:
        if not args.password:
            message = 'Enter password for user "{0}": '.format(args.username)
            args.password = getpass.getpass(message)

    configure_logging(args.logging_verbosity)
    try:
        client = DICOMwebClient(
            args.url,
            username=args.username,
            password=args.password,
            ca_bundle=args.ca_bundle,
            cert=args.cert,
<<<<<<< HEAD
            headers=_headers(args),
=======
>>>>>>> 418b6555
            chunk_size=args.chunk_size
        )
        args.func(client, args)
        sys.exit(0)
    except Exception as err:
        logger.error(str(err))
        if args.logging_verbosity > 3:
            tb = traceback.format_exc()
            logger.error(tb)
        sys.exit(1)


if __name__ == '__main__':

    main()<|MERGE_RESOLUTION|>--- conflicted
+++ resolved
@@ -59,7 +59,7 @@
         help='path to a client certificate file in PEM format'
     )
     parser.add_argument(
-        '-t', '--token', dest='token', metavar='TOKEN',
+        '--bearer-token', dest='bearer_token', metavar='TOKEN',
         help='bearer token for authentication with the DICOMweb service'
     )
     parser.add_argument(
@@ -67,13 +67,8 @@
         help='uniform resource locator of the DICOMweb service'
     )
     parser.add_argument(
-<<<<<<< HEAD
-        '--chunk_size', dest='chunk_size', metavar='CHUNK_SIZE',
-        help='maximum size of a network transfer chunk'
-=======
         '--chunk-size', dest='chunk_size', type=int, metavar='NUM',
         help='maximum size of a network transfer chunk in bytes'
->>>>>>> 418b6555
     )
 
     abstract_optional_study_parser = argparse.ArgumentParser(add_help=False)
@@ -456,14 +451,16 @@
     print(pixels)
     print('\n')
 
-def _headers(args):
+    
+def _create_headers(args):
     headers = None
-    if hasattr(args, "token"):
+    if hasattr(args, "bearer_token"):
         headers = {
-            "Authorization" : "Bearer {}".format(args.token)
+            "Authorization" : "Bearer {}".format(args.bearer_token)
         }
     return headers
 
+  
 def _search_for_studies(client, args):
     '''Searches for *Studies* and writes metadata to standard output.'''
     params = _parse_search_parameters(args)
@@ -661,10 +658,7 @@
             password=args.password,
             ca_bundle=args.ca_bundle,
             cert=args.cert,
-<<<<<<< HEAD
-            headers=_headers(args),
-=======
->>>>>>> 418b6555
+            headers=_create_headers(args),
             chunk_size=args.chunk_size
         )
         args.func(client, args)
