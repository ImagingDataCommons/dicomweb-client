--- conflicted
+++ resolved
@@ -25,7 +25,7 @@
 # For DICOM Standard spec validation of UID components in `URI`.
 _MAX_UID_LENGTH = 64
 _REGEX_UID = re.compile(r'[0-9]+([.][0-9]+)*')
-<<<<<<< HEAD
+_REGEX_PERMISSIVE_UID = re.compile(r'[^/@]+')
 # Used for Project ID and Location validation in `GoogleCloudHealthcareURL`.
 _REGEX_ID_1 = r'[\w-]+'
 _ATTR_VALIDATOR_ID_1 = attr.validators.matches_re(_REGEX_ID_1)
@@ -35,9 +35,6 @@
 _ATTR_VALIDATOR_ID_2 = attr.validators.matches_re(_REGEX_ID_2)
 # The URL for the Google Cloud Healthcare API endpoint.
 _CHC_API_URL = 'https://healthcare.googleapis.com/v1'
-=======
-_REGEX_PERMISSIVE_UID = re.compile(r'[^/@]+')
->>>>>>> e568079d
 
 
 class URI:
