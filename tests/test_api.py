--- conflicted
+++ resolved
@@ -2,6 +2,7 @@
 import xml.etree.ElementTree as ET
 from io import BytesIO
 from http import HTTPStatus
+from typing import Generator
 
 import pytest
 import pydicom
@@ -332,7 +333,7 @@
     assert request.path == expected_path
 
 
-def test_retrieve_series(client, httpserver, cache_dir):
+def test_iter_series(client, httpserver, cache_dir):
     cache_filename = str(cache_dir.joinpath('file.dcm'))
     with open(cache_filename, 'rb') as f:
         payload = f.read()
@@ -353,13 +354,48 @@
     study_instance_uid = '1.2.3'
     series_instance_uid = '1.2.4'
     sop_instance_uid = '1.2.5'
+    iterator = client.iter_series(
+        study_instance_uid, series_instance_uid
+    )
+    assert isinstance(iterator, Generator)
+    for result in iterator:
+        with BytesIO() as fp:
+            pydicom.dcmwrite(fp, result)
+            raw_result = fp.getvalue()
+        assert raw_result == payload
+    request = httpserver.requests[0]
+    expected_path = (
+        '/studies/{study_instance_uid}/series/{series_instance_uid}'
+        .format(**locals())
+    )
+    assert request.path == expected_path
+    assert request.accept_mimetypes[0][0][:43] == headers['content-type'][:43]
+
+
+def test_retrieve_series(client, httpserver, cache_dir):
+    cache_filename = str(cache_dir.joinpath('file.dcm'))
+    with open(cache_filename, 'rb') as f:
+        payload = f.read()
+    content = b''
+    for i in range(3):
+        content += b'\r\n--boundary\r\n'
+        content += b'Content-Type: application/dicom\r\n\r\n'
+        content += payload
+    content += b'\r\n--boundary--'
+    headers = {
+        'content-type': (
+            'multipart/related; '
+            'type="application/dicom"; '
+            'boundary="boundary" '
+        ),
+    }
+    httpserver.serve_content(content=content, code=200, headers=headers)
+    study_instance_uid = '1.2.3'
+    series_instance_uid = '1.2.4'
+    sop_instance_uid = '1.2.5'
     results = client.retrieve_series(
         study_instance_uid, series_instance_uid
     )
-<<<<<<< HEAD
-=======
-    results = list(results)
->>>>>>> 48378c69
     assert len(results) == 3
     for result in results:
         with BytesIO() as fp:
@@ -418,15 +454,10 @@
     series_instance_uid = '1.2.4'
     sop_instance_uid = '1.2.5'
     client.retrieve_instance(
-<<<<<<< HEAD
         study_instance_uid,
         series_instance_uid,
         sop_instance_uid,
         media_types=(('application/dicom', '*', ), )
-=======
-        study_instance_uid, series_instance_uid, sop_instance_uid,
-        transfer_syntax_uids=('*', )
->>>>>>> 48378c69
     )
     request = httpserver.requests[0]
     assert request.accept_mimetypes[0][0][:43] == headers['content-type'][:43]
@@ -446,11 +477,7 @@
     sop_instance_uid = '1.2.5'
     client.retrieve_instance(
         study_instance_uid, series_instance_uid, sop_instance_uid,
-<<<<<<< HEAD
         media_types=(('application/dicom', '1.2.840.10008.1.2.1', ), )
-=======
-        transfer_syntax_uids=('1.2.840.10008.1.2.1', )
->>>>>>> 48378c69
     )
     request = httpserver.requests[0]
     assert request.accept_mimetypes[0][0][:43] == headers['content-type'][:43]
@@ -470,12 +497,38 @@
     with pytest.raises(ValueError):
         client.retrieve_instance(
             study_instance_uid, series_instance_uid, sop_instance_uid,
-<<<<<<< HEAD
             media_types=(('application/dicom', '1.2.3', ), )
-=======
-            transfer_syntax_uids=('1.2.3', ),
->>>>>>> 48378c69
         )
+
+
+def test_iter_instance_frames_jpeg(httpserver, client, cache_dir):
+    cache_filename = str(cache_dir.joinpath('retrieve_instance_pixeldata.jpg'))
+    with open(cache_filename, 'rb') as f:
+        content = f.read()
+    headers = {
+        'content-type': 'multipart/related; type="image/jpeg"',
+    }
+    httpserver.serve_content(content=content, code=200, headers=headers)
+    study_instance_uid = '1.2.3'
+    series_instance_uid = '1.2.4'
+    sop_instance_uid = '1.2.5'
+    frame_numbers = [114]
+    frame_list = ','.join([str(n) for n in frame_numbers])
+    iterator = client.iter_instance_frames(
+        study_instance_uid,
+        series_instance_uid,
+        sop_instance_uid,
+        frame_numbers,
+        media_types=('image/jpeg', )
+    )
+    assert isinstance(iterator, Generator)
+    request = httpserver.requests[0]
+    expected_path = (
+        '/studies/{study_instance_uid}/series/{series_instance_uid}/instances'
+        '/{sop_instance_uid}/frames/{frame_list}'.format(**locals())
+    )
+    assert request.path == expected_path
+    assert request.accept_mimetypes[0][0][:36] == headers['content-type'][:36]
 
 
 def test_retrieve_instance_frames_jpeg(httpserver, client, cache_dir):
